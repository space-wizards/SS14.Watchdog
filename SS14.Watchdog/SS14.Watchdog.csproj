--- conflicted
+++ resolved
@@ -35,12 +35,9 @@
         <None Remove="Components\DataManagement\Migrations\*.sql" />
         <EmbeddedResource Include="Components\DataManagement\Migrations\*.sql" />
     </ItemGroup>
-<<<<<<< HEAD
+
     <ItemGroup>
         <PackageReference Include="Tmds.DBus" Version="0.10.1" />
     </ItemGroup>
-    
-=======
 
->>>>>>> 6b95fe29
 </Project>