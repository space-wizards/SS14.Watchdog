using System;
using System.Collections.Generic;
using System.Diagnostics.CodeAnalysis;
using System.IO;
using System.Linq;
using System.Threading;
using System.Threading.Tasks;
using Dapper;
using JetBrains.Annotations;
using Microsoft.AspNetCore.Hosting.Server;
using Microsoft.AspNetCore.Hosting.Server.Features;
using Microsoft.Extensions.Configuration;
using Microsoft.Extensions.DependencyInjection;
using Microsoft.Extensions.Hosting;
using Microsoft.Extensions.Logging;
using Microsoft.Extensions.Options;
using SS14.Watchdog.Components.BackgroundTasks;
using SS14.Watchdog.Components.DataManagement;
using SS14.Watchdog.Components.Notifications;
using SS14.Watchdog.Components.ProcessManagement;
using SS14.Watchdog.Configuration;

namespace SS14.Watchdog.Components.ServerManagement
{
    [UsedImplicitly]
    public sealed class ServerManager : BackgroundService, IServerManager
    {
        private readonly ILogger<ServerManager> _logger;
        private readonly IBackgroundTaskQueue _taskQueue;
        private readonly IServiceProvider _provider;
        private readonly DataManager _dataManager;
        private readonly IProcessManager _processManager;
        private readonly IServer _server;
        private readonly IHostApplicationLifetime _hostApplicationLifetime;
        private readonly NotificationManager _notificationManager;
        private readonly IConfiguration _configuration;
        private readonly IOptionsMonitor<ServersConfiguration> _serverCfg;
        private readonly Dictionary<string, ServerInstance> _instances = new Dictionary<string, ServerInstance>();

        public IReadOnlyCollection<IServerInstance> Instances => _instances.Values;

        public ServerManager(
            IOptionsMonitor<ServersConfiguration> instancesOptions,
            ILogger<ServerManager> logger,
            IConfiguration configuration,
            IBackgroundTaskQueue taskQueue,
            IServiceProvider provider,
            DataManager dataManager,
            IProcessManager processManager,
            IServer server,
            IHostApplicationLifetime hostApplicationLifetime,
            NotificationManager notificationManager)
        {
            _logger = logger;
            _configuration = configuration;
            _taskQueue = taskQueue;
            _provider = provider;
            _dataManager = dataManager;
            _processManager = processManager;
            _server = server;
            _hostApplicationLifetime = hostApplicationLifetime;
            _notificationManager = notificationManager;
            _serverCfg = instancesOptions;
        }

        public bool TryGetInstance(string key, [NotNullWhen(true)] out IServerInstance? instance)
        {
            var ret = _instances.TryGetValue(key, out var serverInstance);

            instance = serverInstance;
            return ret;
        }

        protected override async Task ExecuteAsync(CancellationToken stoppingToken)
        {
            // This gets ran in parallel with host init.

            // Wait for web application to complete, so we know the watchdog's local URL.
            await WaitForApplicationStart().WaitAsync(stoppingToken);

            var baseAddress = GetBestBaseAddress();
            _logger.LogDebug("Base address for watchdog is {BaseAddress}", baseAddress);

            _logger.LogInformation("Starting server instances...");

            var tasks = new List<Task>();

            // Start server instances in background while main host loads.
            foreach (var instance in _instances.Values)
            {
<<<<<<< HEAD
                tasks.Add(Task.Run(() => instance.StartAsync(stoppingToken)));
=======
                tasks.Add(instance.StartAsync(baseAddress, stoppingToken));
>>>>>>> e2231534
            }

            await Task.WhenAll(tasks);
        }

        public override async Task StartAsync(CancellationToken cancellationToken)
        {
            _serverCfg.OnChange(CfgChanged);

            var options = _serverCfg.CurrentValue;
            var instanceRoot = Path.Combine(Environment.CurrentDirectory, options.InstanceRoot);

            if (!Directory.Exists(instanceRoot))
            {
                Directory.CreateDirectory(instanceRoot);
                _logger.LogInformation("Created InstanceRoot {InstanceRoot}", instanceRoot);
            }

            // Populate database with server instances.
            using (var con = _dataManager.OpenConnection())
            {
                var tx = con.BeginTransaction();

                foreach (var key in options.Instances.Keys)
                {
                    con.Execute("INSERT OR IGNORE INTO ServerInstance (Key) VALUES (@Key)", new { Key = key });
                }

                tx.Commit();
            }

            // Init server instances.
            foreach (var (key, instanceOptions) in options.Instances)
            {
                _logger.LogDebug("Initializing instance {Name} ({Key})", instanceOptions.Name, key);

                var instance =
                    new ServerInstance(
                        key,
                        instanceOptions,
                        _configuration,
                        options,
                        _provider.GetRequiredService<ILogger<ServerInstance>>(),
                        _taskQueue,
                        _provider,
                        _dataManager,
                        _processManager,
                        _notificationManager);

                _instances.Add(key, instance);
            }

            // This calls ExecuteAsync
            await base.StartAsync(cancellationToken);
        }

        private void CfgChanged(ServersConfiguration obj)
        {
            foreach (var (k, instance) in _instances)
            {
                if (!obj.Instances.TryGetValue(k, out var instanceCfg))
                    return;

                instance.OnConfigUpdate(instanceCfg);
            }
        }

        public override async Task StopAsync(CancellationToken cancellationToken)
        {
            try
            {
                await base.StopAsync(cancellationToken);
            }
            catch (OperationCanceledException)
            {
                // Ah heck. We're shutting down forcefully.
                // At least try to kill the server processes I guess (if necessary).
                foreach (var instance in _instances.Values)
                {
                    await instance.ForceShutdown();
                }
            }
        }

        private Task WaitForApplicationStart()
        {
            var tcs = new TaskCompletionSource();
            _hostApplicationLifetime.ApplicationStarted.Register(() => tcs.SetResult());
            return tcs.Task;
        }

        private string GetBestBaseAddress()
        {
            // Prefer http:// and localhost URLs, in case multiple are bound.
            // In the future, we will probably want to support Unix sockets.
            return _server.Features.Get<IServerAddressesFeature>()!.Addresses
                .Select(x => new { Address = x, Uri = new Uri(x) })
                .OrderBy(x => x.Uri.Scheme switch
                {
                    "http" => 1,
                    _ => 2
                })
                .ThenBy(x => x.Uri.Host switch
                {
                    "localhost" => 1,
                    _ => 2
                })
                .Select(x => x.Address)
                .First();
        }
    }
}<|MERGE_RESOLUTION|>--- conflicted
+++ resolved
@@ -88,11 +88,7 @@
             // Start server instances in background while main host loads.
             foreach (var instance in _instances.Values)
             {
-<<<<<<< HEAD
-                tasks.Add(Task.Run(() => instance.StartAsync(stoppingToken)));
-=======
-                tasks.Add(instance.StartAsync(baseAddress, stoppingToken));
->>>>>>> e2231534
+                tasks.Add(Task.Run(() => instance.StartAsync(baseAddress, stoppingToken), default));
             }
 
             await Task.WhenAll(tasks);
