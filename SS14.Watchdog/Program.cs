--- conflicted
+++ resolved
@@ -21,14 +21,9 @@
                 .ConfigureAppConfiguration((context, builder)=>
                 {
                     var env = context.HostingEnvironment;
-<<<<<<< HEAD
                     builder.AddYamlFile("appsettings.yml", false);
                     builder.AddYamlFile($"appsettings.{env.EnvironmentName}.yml", true);
-=======
-                    builder.AddYamlFile("appsettings.yml", false, reloadOnChange: true);
-                    builder.AddYamlFile($"appsettings.{env.EnvironmentName}.yml", true, reloadOnChange: true);
-                    builder.AddYamlFile("appsettings.Secret.yml", true, reloadOnChange: true);
->>>>>>> e2231534
+                    builder.AddYamlFile("appsettings.Secret.yml", true);
                 })
                 .UseSerilog((ctx, cfg) =>
                 {
